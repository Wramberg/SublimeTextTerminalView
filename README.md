--- conflicted
+++ resolved
@@ -144,13 +144,8 @@
 #### A keybinding is not working even though it is listed in the keybindings section
 This is most likely because you have the key bound to something else in your user keymap file. To make it work find the missing keybinding in the TerminalView keymap and copy it to your user keymap. For details see the keybindings section above.
 
-<<<<<<< HEAD
 #### The terminal is responsive but acts weird (prints weird sequences, cursor located in the wrong place, etc.)
 Ensure you do not have a bash_profile file or similar that changes the value of the `TERM` environment variable. This is set to "linux" by the plugin and must stay that way. You can check it by calling `env | grep TERM` inside the terminal view in ST3. If the `TERM` value is correct feel free to open an issue for further investigation.
-=======
-#### The terminal is working but prints weird sequences like 133;C;
-Ensure you do not have a bash_profile file or similar that changes the value of the `TERM` environment variable. This is set to "linux" by the plugin and must stay that way. You can check it by calling `env | grep TERM` inside the terminal view in ST3. If the `TERM` is correct feel free to open an issue for further investigation.
->>>>>>> 2faeb0f1
 
 #### The terminal is sluggish and/or uses a lot of memory
 You may have other plugins that conflict with TerminalView. TerminalView does a lot of modifications to the buffer which can conflict with plugins like e.g. GotoLastEditEnhanced. In this particular case a history of all modifications are saved causing unbound memory usage. Please test TerminalView in isolation to see if the issue persists.
