"""
Wrapper module around a Sublime Text 3 view for showing a terminal look-a-like
"""
import collections
import time

import sublime
import sublime_plugin

from . import terminal_emulator


<<<<<<< HEAD
class SublimeTerminalBuffer(object):
=======
class SublimeBufferManager():
    """
    A manager to control all SublimeBuffer instances so they can be looked up
    based on the sublime view they are governing.
    """
    @classmethod
    def register(cls, uid, sublime_buffer):
        if not hasattr(cls, "buffers"):
            cls.buffers = {}
        cls.buffers[uid] = sublime_buffer

    @classmethod
    def deregister(cls, uid):
        del buffers[uid]

    @classmethod
    def load_from_id(cls, uid):
        if uid in cls.buffers:
            return cls.buffers[uid]
        else:
            raise Exception("[terminal_view error] Sublime buffer not found")


class SublimeTerminalBuffer():
>>>>>>> a33d23df
    def __init__(self, sublime_view, title, logger, syntax_file=None):
        self._view = sublime_view
        self._view.set_name(title)
        self._view.set_scratch(True)
        self._view.set_read_only(True)
        self._view.settings().set("gutter", False)
        self._view.settings().set("highlight_line", False)
        self._view.settings().set("auto_complete_commit_on_tab", False)
        self._view.settings().set("draw_centered", False)
        self._view.settings().set("word_wrap", False)
        self._view.settings().set("auto_complete", False)
        self._view.settings().set("draw_white_space", "none")
        self._view.settings().set("draw_indent_guides", False)
        self._view.settings().set("caret_style", "blink")
        self._view.settings().set("scroll_past_end", False)
        self._view.settings().add_on_change('color_scheme', lambda: set_color_scheme(self._view))

        if syntax_file is not None:
            self._view.set_syntax_file("Packages/User/" + syntax_file)

        # Mark in the views private settings that this is a terminal view so we
        # can use this as context in the keymap
        self._view.settings().set("terminal_view", True)

        settings = sublime.load_settings('TerminalView.sublime-settings')
        self._view.terminal_view_logger = logger
        self._show_colors = settings.get("terminal_view_show_colors", False)
        self._right_margin = settings.get("terminal_view_right_margin", 3)
        self._bottom_margin = settings.get("terminal_view_bottom_margin", 0)

        # Use pyte as underlying terminal emulator
        hist = settings.get("terminal_view_scroll_history", 1000)
        ratio = settings.get("terminal_view_scroll_ratio", 0.5)
        self._term_emulator = terminal_emulator.PyteTerminalEmulator(80, 24, hist, ratio)

        self._keypress_callback = None
        self._color_regions = {}
        self._buffer_contents = {}

        # Register the new instance of the sublime buffer class so other
        # commands can look it up when they are called in the same sublime view
        SublimeBufferManager.register(sublime_view.id(), self)

    def set_keypress_callback(self, callback):
        self._keypress_callback = callback

    def get_keypress_callback(self):
        return self._keypress_callback

    def color_regions(self):
        return self._color_regions

    def buffer_contents(self):
        return self._buffer_contents

<<<<<<< HEAD
    def __del__(self):
        self._view.terminal_view_logger.log(str(self) + " del")

    def set_keypress_callback(self, callback):
        self._view.terminal_view_keypress_callback = callback
=======
    def colors_enabled(self):
        return self._show_colors

    def terminal_emulator(self):
        return self._term_emulator
>>>>>>> a33d23df

    def insert_data(self, data):
        start = time.time()
        self._term_emulator.feed(data)
        t = time.time() - start
        self._view.terminal_view_logger.log("Updated terminal emulator in %.3f ms" % (t * 1000.))

    def update_view(self):
        last_update = self._view.settings().get("terminal_view_last_update", 0)
        self._view.run_command("terminal_view_update")

        # If timestamp did not change something failed. Report it back to the
        # caller to shutdown or otherwise deal with it.
        if last_update == self._view.settings().get("terminal_view_last_update", 0):
            return False

        return True

    def is_open(self):
        return self._view.is_valid()

    def close(self):
        if self.is_open():
            sublime.active_window().focus_view(self._view)
            sublime.active_window().run_command("close_file")
        SublimeBufferManager.deregister(self._view.id())

    def update_terminal_size(self, nb_rows, nb_cols):
        self._term_emulator.resize(nb_rows, nb_cols)

    def view_size(self):
        view = self._view
        (pixel_width, pixel_height) = view.viewport_extent()
        pixel_per_line = view.line_height()
        pixel_per_char = view.em_width()

        if pixel_per_line == 0 or pixel_per_char == 0:
            return (0, 0)

        # Subtract one to avoid any wrapping issues
        nb_columns = int(pixel_width / pixel_per_char) - self._right_margin
        if nb_columns < 1:
            nb_columns = 1

        nb_rows = int(pixel_height / pixel_per_line) - self._bottom_margin
        if nb_rows < 1:
            nb_rows = 1

        return (nb_rows, nb_columns)


class TerminalViewScroll(sublime_plugin.TextCommand):
    def run(self, _, forward=False, line=False):
        # Mark in view to request a scroll in the thread that handles the
        # updates. Note lines are NOT supported at the moment.
        if line:
            scroll_request = ("line", )
        else:
            scroll_request = ("page", )

        if not forward:
            scroll_request = scroll_request + ("up", )
        else:
            scroll_request = scroll_request + ("down", )

        self.view.settings().set("terminal_view_scroll", scroll_request)


<<<<<<< HEAD
=======
class TerminalViewKeypress(sublime_plugin.TextCommand):
    def __init__(self, view):
        super().__init__(view)
        self._sub_buffer = None

    def run(self, _, **kwargs):
        # Lookup the sublime buffer instance for this view the first time this
        # command is called
        if self._sub_buffer is None:
            self._sub_buffer = SublimeBufferManager.load_from_id(self.view.id())

        if type(kwargs["key"]) is not str:
            sublime.error_message("Terminal View: Got keypress with non-string key")
            return

        if "meta" in kwargs and kwargs["meta"]:
            sublime.error_message("Terminal View: Meta key is not supported yet")
            return

        if "meta" not in kwargs:
            kwargs["meta"] = False
        if "alt" not in kwargs:
            kwargs["alt"] = False
        if "ctrl" not in kwargs:
            kwargs["ctrl"] = False
        if "shift" not in kwargs:
            kwargs["shift"] = False

        # Lookup the sublime buffer instance for this view
        sublime_buffer = SublimeBufferManager.load_from_id(self.view.id())
        keypress_cb = sublime_buffer.get_keypress_callback()
        if keypress_cb:
            keypress_cb(kwargs["key"], kwargs["ctrl"], kwargs["alt"], kwargs["shift"], kwargs["meta"])


>>>>>>> a33d23df
class TerminalViewCopy(sublime_plugin.TextCommand):
    def run(self, edit):
        # Get selected region or use line that cursor is on if nothing is
        # selected
        selected_region = self.view.sel()[0]
        if selected_region.empty():
            selected_region = self.view.line(selected_region)

        # Clean the selected text and move it into clipboard
        selected_text = self.view.substr(selected_region)
        selected_lines = selected_text.split("\n")
        clean_contents_to_copy = ""
        for line in selected_lines:
            clean_contents_to_copy = clean_contents_to_copy + line.rstrip() + "\n"

        sublime.set_clipboard(clean_contents_to_copy[:-1])


class TerminalViewPaste(sublime_plugin.TextCommand):
    def run(self, edit):
        # Lookup the sublime buffer instance for this view
        sublime_buffer = SublimeBufferManager.load_from_id(self.view.id())
        keypress_cb = sublime_buffer.get_keypress_callback()
        if not keypress_cb:
            return

        copied = sublime.get_clipboard()
        copied = copied.replace("\r\n", "\n")
        for char in copied:
            if char == "\n" or char == "\r":
                keypress_cb("enter")
            elif char == "\t":
                keypress_cb("tab")
            else:
                keypress_cb(char)


class TerminalViewReporter(sublime_plugin.EventListener):
    def on_query_context(self, view, key, operator, operand, match_all):
        if key == "terminal_view_needs_refocus":
            cursor_pos = view.settings().get("terminal_view_last_cursor_pos")
            if cursor_pos:
                if len(view.sel()) != 1 or not view.sel()[0].empty():
                    return operand

                row, col = view.rowcol(view.sel()[0].end())
                return (row == cursor_pos[0] and col == cursor_pos[1]) != operand


class TerminalViewRefocus(sublime_plugin.TextCommand):
    def run(self, _):
        cursor_pos = self.view.settings().get("terminal_view_last_cursor_pos")
        tp = self.view.text_point(cursor_pos[0], cursor_pos[1])
        self.view.sel().clear()
        self.view.sel().add(sublime.Region(tp, tp))


class TerminalViewUpdate(sublime_plugin.TextCommand):
    def __init__(self, view):
        super().__init__(view)
        self._sub_buffer = None

    def run(self, edit):
        # Lookup the sublime buffer instance for this view the first time this
        # command is called
        if self._sub_buffer is None:
            self._sub_buffer = SublimeBufferManager.load_from_id(self.view.id())

        self._update_scrolling()

        # Update dirty lines in buffer if there are any
        dirty_lines = self._sub_buffer.terminal_emulator().dirty_lines()
        if len(dirty_lines) > 0:
            self._update_viewport_position()

            # Invalidate the last cursor position when dirty lines are updated
            self.view.settings().set("terminal_view_last_cursor_pos", None)

            # Generate color map
            color_map = {}
            if self._sub_buffer.colors_enabled():
                start = time.time()
                color_map = self._sub_buffer.terminal_emulator().color_map(dirty_lines.keys())
                t = time.time() - start
                self.view.terminal_view_logger.log("Generated color map in %.3f ms" % (t * 1000.))

            # Update the view
            start = time.time()
            self._update_lines(edit, dirty_lines, color_map)
            self._sub_buffer.terminal_emulator().clear_dirty()
            t = time.time() - start
            self.view.terminal_view_logger.log("Updated ST3 view in %.3f ms" % (t * 1000.))

        # Update cursor last to avoid a selection blinking at the top of the
        # terminal when starting or when a new prompt is being drawn at the
        # bottom
        self._update_cursor()

        self.view.settings().set("terminal_view_last_update", time.time())

    def _update_viewport_position(self):
        self.view.set_viewport_position((0, 0), animate=False)

    def _update_scrolling(self):
        scroll_request = self.view.settings().get("terminal_view_scroll", None)
        if scroll_request is not None:
            index = scroll_request[0]
            direction = scroll_request[1]
            if index == "line":
                if direction == "up":
                    self._sub_buffer.terminal_emulator().prev_line()
                else:
                    self._sub_buffer.terminal_emulator().next_line()
            else:
                if direction == "up":
                    self._sub_buffer.terminal_emulator().prev_page()
                else:
                    self._sub_buffer.terminal_emulator().next_page()

            self.view.settings().set("terminal_view_scroll", None)

    def _update_cursor(self):
        cursor_pos = self._sub_buffer.terminal_emulator().cursor()
        last_cursor_pos = self.view.settings().get("terminal_view_last_cursor_pos")
        if last_cursor_pos and last_cursor_pos[0] == cursor_pos[0] and last_cursor_pos[1] == cursor_pos[1]:
            return

        tp = self.view.text_point(cursor_pos[0], cursor_pos[1])
        self.view.sel().clear()
        self.view.sel().add(sublime.Region(tp, tp))
        self.view.settings().set("terminal_view_last_cursor_pos", cursor_pos)

    def _update_lines(self, edit, dirty_lines, color_map):
        self.view.set_read_only(False)
        lines = dirty_lines.keys()
        for line_no in sorted(lines):
            # Clear any colors on the line
            self._remove_color_regions_on_line(line_no)

            # Update the line
            self._update_line_content(edit, line_no, dirty_lines[line_no])

            # Apply colors to the line if there are any on it
            if line_no in color_map:
                self._update_line_colors(line_no, color_map[line_no])

        self.view.set_read_only(True)

    def _remove_color_regions_on_line(self, line_no):
        if line_no in self._sub_buffer.color_regions():
            region_deque = self._sub_buffer.color_regions()[line_no]
            try:
                while True:
                    region = region_deque.popleft()
                    self.view.erase_regions(region)
            except IndexError:
                pass

    def _update_line_content(self, edit, line_no, content):
        # Note this function has been optimized quite a bit. Calls to the ST3
        # API has been left out on purpose as they are slower than the
        # alternative.

        # Get start and end point of the line
        line_start, line_end = self._get_line_start_and_end_points(line_no)

        # Make region spanning entire line (including any newline at the end)
        line_region = sublime.Region(line_start, line_end)

        if content is None:
            self.view.erase(edit, line_region)
            if line_no in self._sub_buffer.buffer_contents():
                del self._sub_buffer.buffer_contents()[line_no]
        else:
            # Replace content on the line with new content
            content_w_newline = content + "\n"
            self.view.replace(edit, line_region, content_w_newline)

            # Update our local copy of the ST3 view buffer
            self._sub_buffer.buffer_contents()[line_no] = content_w_newline

    def _update_line_colors(self, line_no, line_color_map):
        # Note this function has been optimized quite a bit. Calls to the ST3
        # API has been left out on purpose as they are slower than the
        # alternative.

        for idx, field in line_color_map.items():
            length = field["field_length"]
            color_scope = "terminalview.%s_%s" % (field["color"][0], field["color"][1])

            # Get text point where color should start
            line_start, _ = self._get_line_start_and_end_points(line_no)
            color_start = line_start + idx

            # Make region that should be colored
            buffer_region = sublime.Region(color_start, color_start + length)
            region_key = "%i,%s" % (line_no, idx)

            # Add the region
            flags = sublime.DRAW_NO_OUTLINE | sublime.PERSISTENT
            self.view.add_regions(region_key, [buffer_region], color_scope, flags=flags)
            self._register_color_region(line_no, region_key)

    def _register_color_region(self, line_no, key):
        if line_no in self._sub_buffer.color_regions():
            self._sub_buffer.color_regions()[line_no].appendleft(key)
        else:
            self._sub_buffer.color_regions()[line_no] = collections.deque()
            self._sub_buffer.color_regions()[line_no].appendleft(key)

    def _get_line_start_and_end_points(self, line_no):
        start_point = 0

        # Sum all lines leading up to the line we want the start point to
        for i in range(line_no):
            if i in self._sub_buffer.buffer_contents():
                line_len = len(self._sub_buffer.buffer_contents()[i])
                start_point = start_point + line_len

        # Add length of line to the end_point
        end_point = start_point
        if line_no in self._sub_buffer.buffer_contents():
            line_len = len(self._sub_buffer.buffer_contents()[line_no])
            end_point = end_point + line_len

        return (start_point, end_point)


class TerminalViewClear(sublime_plugin.TextCommand):
    def run(self, edit):
        self.view.set_read_only(False)
        region = sublime.Region(0, self.view.size())
        self.view.erase(edit, region)
        self.view.set_read_only(True)


def set_color_scheme(view):
    """
    Set color scheme for view
    """
    color_scheme = "Packages/TerminalView/TerminalView.hidden-tmTheme"

    # Check if user color scheme exists
    try:
        sublime.load_resource("Packages/User/TerminalView.hidden-tmTheme")
        color_scheme = "Packages/User/TerminalView.hidden-tmTheme"
    except:
        pass

    if view.settings().get('color_scheme') != color_scheme:
        view.settings().set('color_scheme', color_scheme)<|MERGE_RESOLUTION|>--- conflicted
+++ resolved
@@ -1,217 +1,12 @@
 """
 Wrapper module around a Sublime Text 3 view for showing a terminal look-a-like
 """
-import collections
-import time
 
 import sublime
 import sublime_plugin
-
-from . import terminal_emulator
+from .TerminalView2 import TerminalView2
 
 
-<<<<<<< HEAD
-class SublimeTerminalBuffer(object):
-=======
-class SublimeBufferManager():
-    """
-    A manager to control all SublimeBuffer instances so they can be looked up
-    based on the sublime view they are governing.
-    """
-    @classmethod
-    def register(cls, uid, sublime_buffer):
-        if not hasattr(cls, "buffers"):
-            cls.buffers = {}
-        cls.buffers[uid] = sublime_buffer
-
-    @classmethod
-    def deregister(cls, uid):
-        del buffers[uid]
-
-    @classmethod
-    def load_from_id(cls, uid):
-        if uid in cls.buffers:
-            return cls.buffers[uid]
-        else:
-            raise Exception("[terminal_view error] Sublime buffer not found")
-
-
-class SublimeTerminalBuffer():
->>>>>>> a33d23df
-    def __init__(self, sublime_view, title, logger, syntax_file=None):
-        self._view = sublime_view
-        self._view.set_name(title)
-        self._view.set_scratch(True)
-        self._view.set_read_only(True)
-        self._view.settings().set("gutter", False)
-        self._view.settings().set("highlight_line", False)
-        self._view.settings().set("auto_complete_commit_on_tab", False)
-        self._view.settings().set("draw_centered", False)
-        self._view.settings().set("word_wrap", False)
-        self._view.settings().set("auto_complete", False)
-        self._view.settings().set("draw_white_space", "none")
-        self._view.settings().set("draw_indent_guides", False)
-        self._view.settings().set("caret_style", "blink")
-        self._view.settings().set("scroll_past_end", False)
-        self._view.settings().add_on_change('color_scheme', lambda: set_color_scheme(self._view))
-
-        if syntax_file is not None:
-            self._view.set_syntax_file("Packages/User/" + syntax_file)
-
-        # Mark in the views private settings that this is a terminal view so we
-        # can use this as context in the keymap
-        self._view.settings().set("terminal_view", True)
-
-        settings = sublime.load_settings('TerminalView.sublime-settings')
-        self._view.terminal_view_logger = logger
-        self._show_colors = settings.get("terminal_view_show_colors", False)
-        self._right_margin = settings.get("terminal_view_right_margin", 3)
-        self._bottom_margin = settings.get("terminal_view_bottom_margin", 0)
-
-        # Use pyte as underlying terminal emulator
-        hist = settings.get("terminal_view_scroll_history", 1000)
-        ratio = settings.get("terminal_view_scroll_ratio", 0.5)
-        self._term_emulator = terminal_emulator.PyteTerminalEmulator(80, 24, hist, ratio)
-
-        self._keypress_callback = None
-        self._color_regions = {}
-        self._buffer_contents = {}
-
-        # Register the new instance of the sublime buffer class so other
-        # commands can look it up when they are called in the same sublime view
-        SublimeBufferManager.register(sublime_view.id(), self)
-
-    def set_keypress_callback(self, callback):
-        self._keypress_callback = callback
-
-    def get_keypress_callback(self):
-        return self._keypress_callback
-
-    def color_regions(self):
-        return self._color_regions
-
-    def buffer_contents(self):
-        return self._buffer_contents
-
-<<<<<<< HEAD
-    def __del__(self):
-        self._view.terminal_view_logger.log(str(self) + " del")
-
-    def set_keypress_callback(self, callback):
-        self._view.terminal_view_keypress_callback = callback
-=======
-    def colors_enabled(self):
-        return self._show_colors
-
-    def terminal_emulator(self):
-        return self._term_emulator
->>>>>>> a33d23df
-
-    def insert_data(self, data):
-        start = time.time()
-        self._term_emulator.feed(data)
-        t = time.time() - start
-        self._view.terminal_view_logger.log("Updated terminal emulator in %.3f ms" % (t * 1000.))
-
-    def update_view(self):
-        last_update = self._view.settings().get("terminal_view_last_update", 0)
-        self._view.run_command("terminal_view_update")
-
-        # If timestamp did not change something failed. Report it back to the
-        # caller to shutdown or otherwise deal with it.
-        if last_update == self._view.settings().get("terminal_view_last_update", 0):
-            return False
-
-        return True
-
-    def is_open(self):
-        return self._view.is_valid()
-
-    def close(self):
-        if self.is_open():
-            sublime.active_window().focus_view(self._view)
-            sublime.active_window().run_command("close_file")
-        SublimeBufferManager.deregister(self._view.id())
-
-    def update_terminal_size(self, nb_rows, nb_cols):
-        self._term_emulator.resize(nb_rows, nb_cols)
-
-    def view_size(self):
-        view = self._view
-        (pixel_width, pixel_height) = view.viewport_extent()
-        pixel_per_line = view.line_height()
-        pixel_per_char = view.em_width()
-
-        if pixel_per_line == 0 or pixel_per_char == 0:
-            return (0, 0)
-
-        # Subtract one to avoid any wrapping issues
-        nb_columns = int(pixel_width / pixel_per_char) - self._right_margin
-        if nb_columns < 1:
-            nb_columns = 1
-
-        nb_rows = int(pixel_height / pixel_per_line) - self._bottom_margin
-        if nb_rows < 1:
-            nb_rows = 1
-
-        return (nb_rows, nb_columns)
-
-
-class TerminalViewScroll(sublime_plugin.TextCommand):
-    def run(self, _, forward=False, line=False):
-        # Mark in view to request a scroll in the thread that handles the
-        # updates. Note lines are NOT supported at the moment.
-        if line:
-            scroll_request = ("line", )
-        else:
-            scroll_request = ("page", )
-
-        if not forward:
-            scroll_request = scroll_request + ("up", )
-        else:
-            scroll_request = scroll_request + ("down", )
-
-        self.view.settings().set("terminal_view_scroll", scroll_request)
-
-
-<<<<<<< HEAD
-=======
-class TerminalViewKeypress(sublime_plugin.TextCommand):
-    def __init__(self, view):
-        super().__init__(view)
-        self._sub_buffer = None
-
-    def run(self, _, **kwargs):
-        # Lookup the sublime buffer instance for this view the first time this
-        # command is called
-        if self._sub_buffer is None:
-            self._sub_buffer = SublimeBufferManager.load_from_id(self.view.id())
-
-        if type(kwargs["key"]) is not str:
-            sublime.error_message("Terminal View: Got keypress with non-string key")
-            return
-
-        if "meta" in kwargs and kwargs["meta"]:
-            sublime.error_message("Terminal View: Meta key is not supported yet")
-            return
-
-        if "meta" not in kwargs:
-            kwargs["meta"] = False
-        if "alt" not in kwargs:
-            kwargs["alt"] = False
-        if "ctrl" not in kwargs:
-            kwargs["ctrl"] = False
-        if "shift" not in kwargs:
-            kwargs["shift"] = False
-
-        # Lookup the sublime buffer instance for this view
-        sublime_buffer = SublimeBufferManager.load_from_id(self.view.id())
-        keypress_cb = sublime_buffer.get_keypress_callback()
-        if keypress_cb:
-            keypress_cb(kwargs["key"], kwargs["ctrl"], kwargs["alt"], kwargs["shift"], kwargs["meta"])
-
-
->>>>>>> a33d23df
 class TerminalViewCopy(sublime_plugin.TextCommand):
     def run(self, edit):
         # Get selected region or use line that cursor is on if nothing is
@@ -233,30 +28,29 @@
 class TerminalViewPaste(sublime_plugin.TextCommand):
     def run(self, edit):
         # Lookup the sublime buffer instance for this view
-        sublime_buffer = SublimeBufferManager.load_from_id(self.view.id())
-        keypress_cb = sublime_buffer.get_keypress_callback()
-        if not keypress_cb:
+        inst = TerminalView2.from_view(self.view)
+        if not inst:
+            sublime.error_message("Could not obtain TerminalView instance.")
             return
-
         copied = sublime.get_clipboard()
         copied = copied.replace("\r\n", "\n")
-        for char in copied:
-            if char == "\n" or char == "\r":
-                keypress_cb("enter")
-            elif char == "\t":
-                keypress_cb("tab")
-            else:
-                keypress_cb(char)
+        inst._shell.send_string(copied)
+        # for char in copied:
+        #     if char == "\n" or char == "\r":
+        #         inst._shell.send_keypress("enter", False, False, False, False)
+        #     elif char == "\t":
+        #         inst._shell.send_keypress("tab", False, False, False, False)
+        #     else:
+        #         inst._shell.send_keypress(char, False, False, False, False)
 
 
 class TerminalViewReporter(sublime_plugin.EventListener):
     def on_query_context(self, view, key, operator, operand, match_all):
-        if key == "terminal_view_needs_refocus":
+        if key == "needs_refocus":
             cursor_pos = view.settings().get("terminal_view_last_cursor_pos")
             if cursor_pos:
                 if len(view.sel()) != 1 or not view.sel()[0].empty():
                     return operand
-
                 row, col = view.rowcol(view.sel()[0].end())
                 return (row == cursor_pos[0] and col == cursor_pos[1]) != operand
 
@@ -269,197 +63,9 @@
         self.view.sel().add(sublime.Region(tp, tp))
 
 
-class TerminalViewUpdate(sublime_plugin.TextCommand):
-    def __init__(self, view):
-        super().__init__(view)
-        self._sub_buffer = None
-
-    def run(self, edit):
-        # Lookup the sublime buffer instance for this view the first time this
-        # command is called
-        if self._sub_buffer is None:
-            self._sub_buffer = SublimeBufferManager.load_from_id(self.view.id())
-
-        self._update_scrolling()
-
-        # Update dirty lines in buffer if there are any
-        dirty_lines = self._sub_buffer.terminal_emulator().dirty_lines()
-        if len(dirty_lines) > 0:
-            self._update_viewport_position()
-
-            # Invalidate the last cursor position when dirty lines are updated
-            self.view.settings().set("terminal_view_last_cursor_pos", None)
-
-            # Generate color map
-            color_map = {}
-            if self._sub_buffer.colors_enabled():
-                start = time.time()
-                color_map = self._sub_buffer.terminal_emulator().color_map(dirty_lines.keys())
-                t = time.time() - start
-                self.view.terminal_view_logger.log("Generated color map in %.3f ms" % (t * 1000.))
-
-            # Update the view
-            start = time.time()
-            self._update_lines(edit, dirty_lines, color_map)
-            self._sub_buffer.terminal_emulator().clear_dirty()
-            t = time.time() - start
-            self.view.terminal_view_logger.log("Updated ST3 view in %.3f ms" % (t * 1000.))
-
-        # Update cursor last to avoid a selection blinking at the top of the
-        # terminal when starting or when a new prompt is being drawn at the
-        # bottom
-        self._update_cursor()
-
-        self.view.settings().set("terminal_view_last_update", time.time())
-
-    def _update_viewport_position(self):
-        self.view.set_viewport_position((0, 0), animate=False)
-
-    def _update_scrolling(self):
-        scroll_request = self.view.settings().get("terminal_view_scroll", None)
-        if scroll_request is not None:
-            index = scroll_request[0]
-            direction = scroll_request[1]
-            if index == "line":
-                if direction == "up":
-                    self._sub_buffer.terminal_emulator().prev_line()
-                else:
-                    self._sub_buffer.terminal_emulator().next_line()
-            else:
-                if direction == "up":
-                    self._sub_buffer.terminal_emulator().prev_page()
-                else:
-                    self._sub_buffer.terminal_emulator().next_page()
-
-            self.view.settings().set("terminal_view_scroll", None)
-
-    def _update_cursor(self):
-        cursor_pos = self._sub_buffer.terminal_emulator().cursor()
-        last_cursor_pos = self.view.settings().get("terminal_view_last_cursor_pos")
-        if last_cursor_pos and last_cursor_pos[0] == cursor_pos[0] and last_cursor_pos[1] == cursor_pos[1]:
-            return
-
-        tp = self.view.text_point(cursor_pos[0], cursor_pos[1])
-        self.view.sel().clear()
-        self.view.sel().add(sublime.Region(tp, tp))
-        self.view.settings().set("terminal_view_last_cursor_pos", cursor_pos)
-
-    def _update_lines(self, edit, dirty_lines, color_map):
-        self.view.set_read_only(False)
-        lines = dirty_lines.keys()
-        for line_no in sorted(lines):
-            # Clear any colors on the line
-            self._remove_color_regions_on_line(line_no)
-
-            # Update the line
-            self._update_line_content(edit, line_no, dirty_lines[line_no])
-
-            # Apply colors to the line if there are any on it
-            if line_no in color_map:
-                self._update_line_colors(line_no, color_map[line_no])
-
-        self.view.set_read_only(True)
-
-    def _remove_color_regions_on_line(self, line_no):
-        if line_no in self._sub_buffer.color_regions():
-            region_deque = self._sub_buffer.color_regions()[line_no]
-            try:
-                while True:
-                    region = region_deque.popleft()
-                    self.view.erase_regions(region)
-            except IndexError:
-                pass
-
-    def _update_line_content(self, edit, line_no, content):
-        # Note this function has been optimized quite a bit. Calls to the ST3
-        # API has been left out on purpose as they are slower than the
-        # alternative.
-
-        # Get start and end point of the line
-        line_start, line_end = self._get_line_start_and_end_points(line_no)
-
-        # Make region spanning entire line (including any newline at the end)
-        line_region = sublime.Region(line_start, line_end)
-
-        if content is None:
-            self.view.erase(edit, line_region)
-            if line_no in self._sub_buffer.buffer_contents():
-                del self._sub_buffer.buffer_contents()[line_no]
-        else:
-            # Replace content on the line with new content
-            content_w_newline = content + "\n"
-            self.view.replace(edit, line_region, content_w_newline)
-
-            # Update our local copy of the ST3 view buffer
-            self._sub_buffer.buffer_contents()[line_no] = content_w_newline
-
-    def _update_line_colors(self, line_no, line_color_map):
-        # Note this function has been optimized quite a bit. Calls to the ST3
-        # API has been left out on purpose as they are slower than the
-        # alternative.
-
-        for idx, field in line_color_map.items():
-            length = field["field_length"]
-            color_scope = "terminalview.%s_%s" % (field["color"][0], field["color"][1])
-
-            # Get text point where color should start
-            line_start, _ = self._get_line_start_and_end_points(line_no)
-            color_start = line_start + idx
-
-            # Make region that should be colored
-            buffer_region = sublime.Region(color_start, color_start + length)
-            region_key = "%i,%s" % (line_no, idx)
-
-            # Add the region
-            flags = sublime.DRAW_NO_OUTLINE | sublime.PERSISTENT
-            self.view.add_regions(region_key, [buffer_region], color_scope, flags=flags)
-            self._register_color_region(line_no, region_key)
-
-    def _register_color_region(self, line_no, key):
-        if line_no in self._sub_buffer.color_regions():
-            self._sub_buffer.color_regions()[line_no].appendleft(key)
-        else:
-            self._sub_buffer.color_regions()[line_no] = collections.deque()
-            self._sub_buffer.color_regions()[line_no].appendleft(key)
-
-    def _get_line_start_and_end_points(self, line_no):
-        start_point = 0
-
-        # Sum all lines leading up to the line we want the start point to
-        for i in range(line_no):
-            if i in self._sub_buffer.buffer_contents():
-                line_len = len(self._sub_buffer.buffer_contents()[i])
-                start_point = start_point + line_len
-
-        # Add length of line to the end_point
-        end_point = start_point
-        if line_no in self._sub_buffer.buffer_contents():
-            line_len = len(self._sub_buffer.buffer_contents()[line_no])
-            end_point = end_point + line_len
-
-        return (start_point, end_point)
-
-
 class TerminalViewClear(sublime_plugin.TextCommand):
     def run(self, edit):
         self.view.set_read_only(False)
         region = sublime.Region(0, self.view.size())
         self.view.erase(edit, region)
         self.view.set_read_only(True)
-
-
-def set_color_scheme(view):
-    """
-    Set color scheme for view
-    """
-    color_scheme = "Packages/TerminalView/TerminalView.hidden-tmTheme"
-
-    # Check if user color scheme exists
-    try:
-        sublime.load_resource("Packages/User/TerminalView.hidden-tmTheme")
-        color_scheme = "Packages/User/TerminalView.hidden-tmTheme"
-    except:
-        pass
-
-    if view.settings().get('color_scheme') != color_scheme:
-        view.settings().set('color_scheme', color_scheme)