--- conflicted
+++ resolved
@@ -3,12 +3,8 @@
 """
 import time
 import sublime
-<<<<<<< HEAD
-from weakref import WeakValueDictionary
-=======
->>>>>>> a33d23df
 import sublime_plugin
-
+from .TerminalView2 import TerminalView2
 
 class ConsoleLogger():
     """
@@ -27,39 +23,6 @@
             print(prefix + string)
 
 
-class TerminalViewManager():
-    """
-<<<<<<< HEAD
-    A manager to control all TerminalView instance.
-=======
-    A manager to control all TerminalView instances.
->>>>>>> a33d23df
-    """
-    @classmethod
-    def register(cls, terminal_view):
-        if not hasattr(cls, "terminal_views"):
-<<<<<<< HEAD
-            cls.terminal_views = WeakValueDictionary()
-        cls.terminal_views[terminal_view.view.id()] = terminal_view
-
-    @classmethod
-    def unregister(cls, terminal_view):
-        cls.terminal_views.pop(terminal_view.view.id())
-
-    @classmethod
-=======
-            cls.terminal_views = {}
-        cls.terminal_views[terminal_view.view.id()] = terminal_view
-
-    @classmethod
->>>>>>> a33d23df
-    def load_from_id(cls, vid):
-        if vid in cls.terminal_views:
-            return cls.terminal_views[vid]
-        else:
-            raise Exception("terminal view not found.")
-
-
 class TerminalViewSendString(sublime_plugin.WindowCommand):
     """
     A command to send any text to the active terminal.
@@ -67,24 +30,6 @@
         window.run_command("terminal_view_send_string", args={"string": "\x03"})
     """
     def run(self, string, current_window_only=True):
-        if current_window_only:
-            windows = [self.window]
-        else:
-            windows = sublime.windows()
-
-        view = None
-        for w in windows:
-            for v in w.views():
-                if v.settings().get("terminal_view"):
-                    group, index = w.get_view_index(v)
-                    active_view = w.active_view_in_group(group)
-                    if active_view == v:
-                        view = v
-                        break
-
-        if not view:
-            print("no terminal found.")
-            return
-
-        terminal_view = TerminalViewManager.load_from_id(view.id())
-        terminal_view.send_string_to_shell(string)+        inst = TerminalView2.active_instance()
+        if inst:
+            inst._shell.send_string(string)