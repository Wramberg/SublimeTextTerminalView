--- conflicted
+++ resolved
@@ -56,14 +56,7 @@
         """
         Poll the shell output
         """
-<<<<<<< HEAD
-        (ready, _, _) = select.select([self._pty], [], [], timeout)
-=======
-        if not self.is_running():
-            return None
-
         (ready, _, _) = select.select([self._master_fd], [], [], timeout)
->>>>>>> bd965530
         if not ready:
             return None
 
